// Copyright 2016 MaidSafe.net limited.
//
// This SAFE Network Software is licensed to you under (1) the MaidSafe.net Commercial License,
// version 1.0 or later, or (2) The General Public License (GPL), version 3, depending on which
// licence you accepted on initial access to the Software (the "Licences").
//
// By contributing code to the SAFE Network Software, or to this project generally, you agree to be
// bound by the terms of the MaidSafe Contributor Agreement, version 1.0.  This, along with the
// Licenses can be found in the root directory of this project at LICENSE, COPYING and CONTRIBUTOR.
//
// Unless required by applicable law or agreed to in writing, the SAFE Network Software distributed
// under the GPL Licence is distributed on an "AS IS" BASIS, WITHOUT WARRANTIES OR CONDITIONS OF ANY
// KIND, either express or implied.
//
// Please review the Licences for the specific language governing permissions and limitations
// relating to use of the SAFE Network Software.

<<<<<<< HEAD
use routing::mock_crust::{self, Config, Endpoint, Network, ServiceHandle};
use xor_name::XorName;
=======
use config_handler::Config;
use routing::mock_crust::{self, Endpoint, Network, ServiceHandle};
>>>>>>> 5b06d10c
use vault::Vault;

use super::poll;

pub struct TestNode {
    handle: ServiceHandle,
    vault: Vault,
}

impl TestNode {
    pub fn new(network: &Network,
               crust_config: Option<mock_crust::Config>,
               config: Option<Config>)
               -> Self {
        let handle = network.new_service_handle(crust_config, None);
        let vault = mock_crust::make_current(&handle, || unwrap_result!(Vault::new(config)));

        TestNode {
            handle: handle,
            vault: vault,
        }
    }

    pub fn poll(&mut self) -> bool {
        let mut result = false;

        while self.vault.poll() {
            result = true;
        }

        result
    }

    pub fn endpoint(&self) -> Endpoint {
        self.handle.endpoint()
    }

    pub fn get_stored_names(&self) -> Vec<XorName> {
        self.vault.get_stored_names()
    }
}

pub fn create_nodes(network: &Network, size: usize, config: Option<Config>) -> Vec<TestNode> {
    let mut nodes = Vec::new();

    // Create the seed node.
    nodes.push(TestNode::new(network, None, config.clone()));
    while nodes[0].poll() {}

    let crust_config = mock_crust::Config::with_contacts(&[nodes[0].endpoint()]);

    // Create other nodes using the seed node endpoint as bootstrap contact.
    for _ in 1..size {
        nodes.push(TestNode::new(network, Some(crust_config.clone()), config.clone()));
        poll::nodes(&mut nodes);
    }

    nodes
}

pub fn add_nodes(network: &Network, mut nodes: &mut Vec<TestNode>, size: usize) {
    let mut config = None;

    if !nodes.is_empty() {
        config = Some(Config::with_contacts(&[nodes[0].endpoint()]));
    }

    for _ in 0..size {
        nodes.push(TestNode::new(network, config.clone()));
        poll::nodes(&mut nodes);
    }
}

pub fn add_node(network: &Network, nodes: &mut Vec<TestNode>) {
    let config = Config::with_contacts(&[nodes[0].endpoint()]);
    nodes.push(TestNode::new(network, Some(config.clone())));
    poll::nodes(nodes);
}

pub fn drop_node(nodes: &mut Vec<TestNode>, index: usize) {
    let node = nodes.remove(index);
    drop(node);
    poll_all(nodes);
}

/// Process all events
fn poll_all(nodes: &mut [TestNode]) {
    while nodes.iter_mut().any(TestNode::poll) {}
}<|MERGE_RESOLUTION|>--- conflicted
+++ resolved
@@ -15,13 +15,9 @@
 // Please review the Licences for the specific language governing permissions and limitations
 // relating to use of the SAFE Network Software.
 
-<<<<<<< HEAD
-use routing::mock_crust::{self, Config, Endpoint, Network, ServiceHandle};
-use xor_name::XorName;
-=======
 use config_handler::Config;
 use routing::mock_crust::{self, Endpoint, Network, ServiceHandle};
->>>>>>> 5b06d10c
+use xor_name::XorName;
 use vault::Vault;
 
 use super::poll;
@@ -86,18 +82,18 @@
     let mut config = None;
 
     if !nodes.is_empty() {
-        config = Some(Config::with_contacts(&[nodes[0].endpoint()]));
+        config = Some(mock_crust::Config::with_contacts(&[nodes[0].endpoint()]));
     }
 
     for _ in 0..size {
-        nodes.push(TestNode::new(network, config.clone()));
+        nodes.push(TestNode::new(network, config.clone(), None));
         poll::nodes(&mut nodes);
     }
 }
 
 pub fn add_node(network: &Network, nodes: &mut Vec<TestNode>) {
-    let config = Config::with_contacts(&[nodes[0].endpoint()]);
-    nodes.push(TestNode::new(network, Some(config.clone())));
+    let config = mock_crust::Config::with_contacts(&[nodes[0].endpoint()]);
+    nodes.push(TestNode::new(network, Some(config.clone()), None));
     poll::nodes(nodes);
 }
 
