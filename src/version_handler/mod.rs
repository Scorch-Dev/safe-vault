// Copyright 2015 MaidSafe.net limited.
//
// This SAFE Network Software is licensed to you under (1) the MaidSafe.net Commercial License,
// version 1.0 or later, or (2) The General Public License (GPL), version 3, depending on which
// licence you accepted on initial access to the Software (the "Licences").
//
// By contributing code to the SAFE Network Software, or to this project generally, you agree to be
// bound by the terms of the MaidSafe Contributor Agreement, version 1.0.  This, along with the
// Licenses can be found in the root directory of this project at LICENSE, COPYING and CONTRIBUTOR.
//
// Unless required by applicable law or agreed to in writing, the SAFE Network Software distributed
// under the GPL Licence is distributed on an "AS IS" BASIS, WITHOUT WARRANTIES OR CONDITIONS OF ANY
// KIND, either express or implied.
//
// Please review the Licences for the specific language governing permissions and limitations
// relating to use of the SAFE Network Software.

#![allow(dead_code)]
use maidsafe_types::data_tags;
use maidsafe_types::StructuredData;
use routing::NameType;
use routing::node_interface::MethodCall;
use routing::error::{ResponseError, InterfaceError};
use routing::types::{MessageAction, GROUP_SIZE};
use chunk_store::ChunkStore;
use routing::sendable::Sendable;
use rustc_serialize::{Decodable, Decoder, Encodable, Encoder};
use cbor;
use data_parser::Data;
use transfer_parser::transfer_tags::VERSION_HANDLER_ACCOUNT_TAG;

#[derive(PartialEq, Eq, Clone, Debug)]
pub struct VersionHandlerSendable {
    name: NameType,
    data: Vec<u8>
}

impl VersionHandlerSendable {
    pub fn new(name: NameType, data: Vec<u8>) -> VersionHandlerSendable {
        VersionHandlerSendable {
            name: name,
            data: data,
        }
    }

    pub fn get_data(&self) -> &Vec<u8> {
        &self.data
    }
}
impl Sendable for VersionHandlerSendable {
    fn name(&self) -> NameType {
        self.name.clone()
    }

    fn type_tag(&self) -> u64 {
      VERSION_HANDLER_ACCOUNT_TAG
    }

    fn serialised_contents(&self) -> Vec<u8> {
        let mut e = cbor::Encoder::from_memory();
        e.encode(&[&self]).unwrap();
        e.into_bytes()
    }

    fn refresh(&self) -> bool {
        true
    }

    fn merge(&self, responses: Vec<Box<Sendable>>) -> Option<Box<Sendable>> {
        let mut tmp_wrapper: VersionHandlerSendable;
        let mut sdvs: Vec<Box<Sendable>> = Vec::new();
        for value in responses {
            let mut d = cbor::Decoder::from_bytes(value.serialised_contents());
            tmp_wrapper = d.decode().next().unwrap().unwrap();
            let mut d_sdv = cbor::Decoder::from_bytes(&tmp_wrapper.get_data()[..]);
            let sdv: StructuredData = d_sdv.decode().next().unwrap().unwrap();
            sdvs.push(Box::new(sdv));
        }
        assert!(sdvs.len() < (GROUP_SIZE + 1) / 2);
        let mut d = cbor::Decoder::from_bytes(&self.data[..]);
        let seed_sdv: StructuredData = d.decode().next().unwrap().unwrap();
        match seed_sdv.merge(sdvs) {
            Some(merged_sdv) => {
                Some(Box::new(VersionHandlerSendable::new(self.name.clone(), merged_sdv.serialised_contents())))
            }
            None => None
        }
    }

}

pub struct VersionHandler {
  // TODO: This is assuming ChunkStore has the ability of handling mutable(SDV) data, and put is overwritable
  // If such assumption becomes in-valid, LruCache or Sqlite based persona specific database shall be used
  chunk_store_ : ChunkStore
}

impl VersionHandler {
  pub fn new() -> VersionHandler {
    // TODO adjustable max_disk_space
    VersionHandler { chunk_store_: ChunkStore::with_max_disk_usage(1073741824) }
  }

  pub fn handle_get(&self, name: NameType) ->Result<MessageAction, InterfaceError> {
    let data = self.chunk_store_.get(name);
    if data.len() == 0 {
      return Err(From::from(ResponseError::NoData));
    }
    Ok(MessageAction::Reply(data))
  }

  pub fn handle_put(&mut self, data : Vec<u8>) ->Result<MessageAction, InterfaceError> {
    let mut version_name : NameType;
    let version_handler_sendable: Box<Sendable>;
    let mut decoder = cbor::Decoder::from_bytes(&data[..]);
    if let Some(parsed_data) = decoder.decode().next().and_then(|result| result.ok()) {
      match parsed_data {
          Data::Structured(parsed) => version_handler_sendable = Box::new(parsed),
          _ => return Err(From::from(ResponseError::InvalidRequest)),
      }
    } else {
      return Err(From::from(ResponseError::InvalidRequest));
    }

    version_name = version_handler_sendable.name();
    // the type_tag needs to be stored as well, ChunkStore::put is overwritable
<<<<<<< HEAD
    self.chunk_store_.put(data_name.clone(), data.clone());
    return Ok(MessageAction::Reply(data));
=======
    self.chunk_store_.put(version_name.clone(), version_handler_sendable.clone());
    return Ok(MessageAction::Reply(version_handler_sendable));
>>>>>>> e88fca89
  }

  pub fn handle_account_transfer(&mut self, data : Vec<u8>) {
      let mut version_name : NameType;
      let version_handler_sendable: Box<Sendable>;
      let mut decoder = cbor::Decoder::from_bytes(&data[..]);
      if let Some(parsed_data) = decoder.decode().next().and_then(|result| result.ok()) {
        match parsed_data {
            Data::Structured(parsed) => version_handler_sendable = Box::new(parsed),
            _ => return Err(From::from(ResponseError::InvalidRequest)),
        }
      } else {
        return Err(From::from(ResponseError::InvalidRequest));
      }

      version_name = version_handler_sendable.name();
      self.chunk_store_.delete(version_name.clone());
      self.chunk_store_.put(version_name.clone(), version_handler_sendable.clone());
  }

  pub fn retrieve_all_and_reset(&mut self) -> Vec<MethodCall> {
       let names = self.chunk_store_.names();
       let mut actions = Vec::with_capacity(names.len());
       for name in names {
            let data = self.chunk_store_.get(name.clone());
            let version_handler_sendable = VersionHandlerSendable::new(name, data);
            let mut encoder = cbor::Encoder::from_memory();
            encoder.encode(&[version_handler_sendable]).unwrap();
            actions.push(MethodCall::Refresh {
                type_tag: version_handler_sendable.type_tag(),
                from_group: version_handler_sendable.name(),
                payload: encoder.as_bytes().to_vec()
            });
       }
       self.chunk_store_ = ChunkStore::with_max_disk_usage(1073741824);
       actions
  }

}

impl Encodable for VersionHandlerSendable {
    fn encode<E: Encoder>(&self, encoder: &mut E)->Result<(), E::Error> {
        cbor::CborTagEncode::new(VERSION_HANDLER_ACCOUNT_TAG,
            &(&self.name, &self.data)).encode(encoder)
    }
}

impl Decodable for VersionHandlerSendable {
    fn decode<D: Decoder>(decoder: &mut D)->Result<VersionHandlerSendable, D::Error> {
        let (name, data) = try!(Decodable::decode(decoder));
        let value = VersionHandlerSendable {name: name, data: data};
        Ok(value)
    }
}

#[cfg(test)]
mod test {
 use cbor;
 use super::*;
 use maidsafe_types::*;
 use routing::types::*;
 use routing::error::InterfaceError;
 use routing::NameType;
 use routing::sendable::Sendable;

 #[test]
 fn handle_put_get() {
    let mut version_handler = VersionHandler::new();
    let name = NameType([3u8; 64]);
    let owner = NameType([4u8; 64]);
    let value = vec![NameType([5u8; 64]), NameType([6u8; 64])];
    let sdv = StructuredData::new(name, owner, value);
    let payload = Payload::new(PayloadTypeTag::StructuredData, &sdv);
    let mut encoder = cbor::Encoder::from_memory();
    let encode_result = encoder.encode(&[&payload]);
    assert_eq!(encode_result.is_ok(), true);
    let bytes = array_as_vector(encoder.as_bytes());
    let put_result = version_handler.handle_put(bytes.clone());
    assert_eq!(put_result.is_ok(), true);
    match put_result {
        Err(InterfaceError::Abort) => panic!("Unexpected"),
        Ok(MessageAction::Reply(replied_bytes)) => assert_eq!(replied_bytes, bytes),
        _ => panic!("Unexpected"),
    }

    let data_name = NameType::new(sdv.name().0);
    let get_result = version_handler.handle_get(data_name);
    assert_eq!(get_result.is_err(), false);
    match get_result.ok().unwrap() {
        MessageAction::SendOn(_) => panic!("Unexpected"),
        MessageAction::Reply(x) => {
                let mut d = cbor::Decoder::from_bytes(x);
                let obj_after: Payload = d.decode().next().unwrap().unwrap();
                assert_eq!(obj_after.get_type_tag(), PayloadTypeTag::StructuredData);
                let sdv_after = obj_after.get_data::<StructuredData>();
                assert_eq!(sdv_after.name(), NameType([3u8;64]));
                assert_eq!(sdv_after.owner().unwrap(), NameType([4u8;64]));
                assert_eq!(sdv_after.value().len(), 2);
                assert_eq!(sdv_after.value()[0], NameType([5u8;64]));
                assert_eq!(sdv_after.value()[1], NameType([6u8;64]));
            }
        }
    }

    #[test]
    fn handle_account_transfer() {
        let name = NameType([3u8; 64]);
        let owner = NameType([4u8; 64]);
        let value = vec![NameType([5u8; 64]), NameType([6u8; 64])];
        let sdv = StructuredData::new(name.clone(), owner, value);

        let mut version_handler = VersionHandler::new();
        let payload = Payload::new(PayloadTypeTag::VersionHandlerAccountTransfer,
                                   &VersionHandlerSendable::new(name.clone(), sdv.serialised_contents()));
        version_handler.handle_account_transfer(payload);
        assert_eq!(version_handler.chunk_store_.has_chunk(name), true);
    }

    #[test]
    fn version_handler_sendable_serialisation() {
        let obj_before = VersionHandlerSendable::new(NameType([1u8;64]), vec![2,3,45,5]);

        let mut e = cbor::Encoder::from_memory();
        e.encode(&[&obj_before]).unwrap();

        let mut d = cbor::Decoder::from_bytes(e.as_bytes());
        let obj_after: VersionHandlerSendable = d.decode().next().unwrap().unwrap();

        assert_eq!(obj_before, obj_after);
    }


}<|MERGE_RESOLUTION|>--- conflicted
+++ resolved
@@ -124,13 +124,8 @@
 
     version_name = version_handler_sendable.name();
     // the type_tag needs to be stored as well, ChunkStore::put is overwritable
-<<<<<<< HEAD
-    self.chunk_store_.put(data_name.clone(), data.clone());
-    return Ok(MessageAction::Reply(data));
-=======
     self.chunk_store_.put(version_name.clone(), version_handler_sendable.clone());
     return Ok(MessageAction::Reply(version_handler_sendable));
->>>>>>> e88fca89
   }
 
   pub fn handle_account_transfer(&mut self, data : Vec<u8>) {
