--- conflicted
+++ resolved
@@ -261,11 +261,7 @@
                   response_token: Option<::routing::SignedToken>) {
         let returned_actions = match our_authority.clone() {
             ::routing::authority::Authority::ClientManager(from_address) =>
-<<<<<<< HEAD
-                self.maid_manager.handle_put(&from_address, data),
-=======
                 self.maid_manager.handle_put(&from_address, from_authority, data),
->>>>>>> bc0e899d
             ::routing::authority::Authority::NaeManager(_) => {
                 // both DataManager and StructuredDataManager are NaeManagers
                 // client put other data (Immutable, StructuredData) will all goes to MaidManager
@@ -273,18 +269,11 @@
                 match data {
                     ::routing::data::Data::ImmutableData(data) =>
                         self.data_manager.handle_put(data, &mut (self.nodes_in_table)),
-<<<<<<< HEAD
-                    ::routing::data::Data::StructuredData(data) => self.sd_manager.handle_put(data),
-                    _ => vec![],
-                }
-            }
-=======
                     ::routing::data::Data::StructuredData(data) =>
                         self.sd_manager.handle_put(data),
                     _ => vec![],
                 }
-            },
->>>>>>> bc0e899d
+            }
             ::routing::authority::Authority::NodeManager(dest_address) =>
                 self.pmid_manager.handle_put(dest_address, data),
             ::routing::authority::Authority::ManagedNode(pmid_node) =>
@@ -520,14 +509,9 @@
                     debug!("as {:?} sacrifize data {:?} freeing space {:?}, notifying {:?}",
                            our_authority, name, size, location);
                     self.routing.put_response(our_authority.clone(), location,
-<<<<<<< HEAD
                         ::routing::error::ResponseError::HadToClearSacrificial(name, size),
                         response_token.clone());
                 }
-=======
-                                              ::routing::error::ResponseError::HadToClearSacrificial(name, size),
-                                              response_token.clone());
-                },
                 ::types::MethodCall::LowBalance { location, data, balance } => {
                     debug!("as {:?} failed in putting data {:?}, responding to {:?}",
                            our_authority, data, location);
@@ -535,7 +519,6 @@
                                               ::routing::error::ResponseError::LowBalance(data, balance),
                                               response_token.clone());
                 },
->>>>>>> bc0e899d
                 _ => {}
             }
         }
