// Copyright 2015 MaidSafe.net limited.
//
// This SAFE Network Software is licensed to you under (1) the MaidSafe.net Commercial License,
// version 1.0 or later, or (2) The General Public License (GPL), version 3, depending on which
// licence you accepted on initial access to the Software (the "Licences").
//
// By contributing code to the SAFE Network Software, or to this project generally, you agree to be
// bound by the terms of the MaidSafe Contributor Agreement, version 1.0.  This, along with the
// Licenses can be found in the root directory of this project at LICENSE, COPYING and CONTRIBUTOR.
//
// Unless required by applicable law or agreed to in writing, the SAFE Network Software distributed
// under the GPL Licence is distributed on an "AS IS" BASIS, WITHOUT WARRANTIES OR CONDITIONS OF ANY
// KIND, either express or implied.
//
// Please review the Licences for the specific language governing permissions and limitations
// relating to use of the SAFE Network Software.

use std::sync::{mpsc, Arc, Mutex};
use std::sync::mpsc::Receiver;
use sodiumoxide;

// use config_handler::Config;
#[cfg(feature = "use-mock-crust")]
use routing::DataIdentifier;
use routing::{Authority, Data, Event, RequestContent, RequestMessage, ResponseContent,
              ResponseMessage, RoutingMessage};
use xor_name::XorName;

use error::InternalError;
use personas::maid_manager::MaidManager;
use personas::data_manager::DataManager;

pub const CHUNK_STORE_PREFIX: &'static str = "safe-vault";
// FIXME - reinstate this const
// const DEFAULT_MAX_CAPACITY: u64 = 1024 * 1024 * 1024;

#[cfg(any(not(test), feature = "use-mock-crust"))]
pub use routing::Node as RoutingNode;

#[cfg(all(test, not(feature = "use-mock-crust")))]
pub use mock_routing::MockRoutingNode as RoutingNode;

/// Main struct to hold all personas and Routing instance
pub struct Vault {
    maid_manager: MaidManager,
    data_manager: DataManager,
    #[cfg(feature = "use-mock-crust")]
    routing_node: Arc<Mutex<RoutingNode>>,
    routing_receiver: Receiver<Event>,
}

impl Vault {
    /// Creates a network Vault instance.
    #[cfg(feature = "use-mock-crust")]
    pub fn new() -> Result<Self, InternalError> {
        sodiumoxide::init();
        // FIXME - reinstate use of `max_capacity`
        // let max_capacity = config.max_capacity.unwrap_or(DEFAULT_MAX_CAPACITY);
        let max_capacity = 30 * 1024 * 1024;
        let (routing_sender, routing_receiver) = mpsc::channel();
        let routing_node = Arc::new(Mutex::new(try!(RoutingNode::new(routing_sender, true))));

        Ok(Vault {
            maid_manager: MaidManager::new(routing_node.clone()),
            data_manager: try!(DataManager::new(routing_node.clone(), max_capacity)),
            routing_node: routing_node.clone(),
            routing_receiver: routing_receiver,
        })
    }

    /// Creates a network Vault instance.
    #[cfg(not(feature = "use-mock-crust"))]
    pub fn new() -> Result<Self, InternalError> {
        sodiumoxide::init();
        // FIXME - reinstate use of `max_capacity`
        // let max_capacity = config.max_capacity.unwrap_or(DEFAULT_MAX_CAPACITY);
        let max_capacity = 30 * 1024 * 1024;
        let (routing_sender, routing_receiver) = mpsc::channel();
        let routing_node = Arc::new(Mutex::new(try!(RoutingNode::new(routing_sender, true))));

        Ok(Vault {
            maid_manager: MaidManager::new(routing_node.clone()),
            data_manager: try!(DataManager::new(routing_node.clone(), max_capacity)),
            routing_receiver: routing_receiver,
        })
    }

    /// Run the event loop, processing events received from Routing.
    #[cfg(not(feature = "use-mock-crust"))]
    pub fn run(&mut self) -> Result<(), InternalError> {
<<<<<<< HEAD

        while let Ok(event) = self.routing_receiver.try_recv() {
            self.process_event(event);
=======
        let mut exit = false;
        while !exit {
            let (routing_sender, routing_receiver) = mpsc::channel();
            let routing_node = try!(RoutingNode::new(routing_sender, true));

            for event in routing_receiver.iter() {
                if let Some(terminate) = self.process_event(&routing_node, event) {
                    exit = terminate;
                    break;
                }
            }
>>>>>>> 96d36f19
        }

        Ok(())
    }

    /// Non-blocking call to process any events in the event queue, returning true if
    /// any received, otherwise returns false.
    #[cfg(feature = "use-mock-crust")]
    pub fn poll(&mut self) -> bool {

        let mut result = self.routing_node.lock().unwrap().take().poll();

        while let Ok(event) = self.routing_receiver.try_recv() {
<<<<<<< HEAD
            self.process_event(event);
=======
            let _ignored_for_mock = self.process_event(&routing_node, event);
>>>>>>> 96d36f19
            result = true
        }

        result
    }

    /// Get the names of all the data chunks stored in a personas' chunk store.
    #[cfg(feature = "use-mock-crust")]
    pub fn get_stored_names(&self) -> Vec<DataIdentifier> {
        self.data_manager.get_stored_names()
    }

    /// Get the number of put requests the network processed for the given client.
    #[cfg(feature = "use-mock-crust")]
    pub fn get_maid_manager_put_count(&self, client_name: &XorName) -> Option<u64> {
        self.maid_manager.get_put_count(client_name)
    }

<<<<<<< HEAD
    fn process_event(&mut self, event: Event) {
        trace!("Vault  received an event from routing: {:?}", event);
=======
    fn process_event(&mut self, routing_node: &RoutingNode, event: Event) -> Option<bool> {
        trace!("Vault {} received an event from routing: {:?}",
               unwrap_result!(routing_node.name()),
               event);
>>>>>>> 96d36f19

        let mut ret = None;

        if let Err(error) = match event {
            Event::Request(request) => self.on_request(request),
            Event::Response(response) => self.on_response(response),
            Event::NodeAdded(node_added) => self.on_node_added(node_added),
            Event::NodeLost(node_lost) => self.on_node_lost(node_lost),
            Event::Connected => self.on_connected(),
            Event::Disconnected | Event::GetNetworkNameFailed => {
                ret = Some(false);
                Ok(())
            }
            Event::NetworkStartupFailed => {
                ret = Some(true);
                Ok(())
            }
        } {
            debug!("Failed to handle event: {:?}", error);
        }

<<<<<<< HEAD
        self.data_manager.check_timeouts();
=======
        ret
>>>>>>> 96d36f19
    }

    fn on_request(&mut self, request: RequestMessage) -> Result<(), InternalError> {
        match (&request.src, &request.dst, &request.content) {
            // ================== Get ==================
            (&Authority::Client { .. },
             &Authority::NaeManager(_),
             &RequestContent::Get(ref data_id, ref msg_id)) => {
                self.data_manager.handle_get(&request, data_id, msg_id)
            }
            (&Authority::ManagedNode(_),
             &Authority::ManagedNode(_),
             &RequestContent::Get(ref data_id, ref msg_id)) => {
                self.data_manager.handle_get(&request, data_id, msg_id)
            }
            // ================== Put ==================
            (&Authority::Client { .. },
             &Authority::ClientManager(_),
             &RequestContent::Put(ref data, ref msg_id)) => {
                self.maid_manager.handle_put(&request, data, msg_id)
            }
            (&Authority::ClientManager(_),
             &Authority::NaeManager(_),
             &RequestContent::Put(ref data, ref msg_id)) => {
                self.data_manager
                    .handle_put(&request, data, msg_id)
            }
            // ================== Post ==================
            (&Authority::Client { .. },
             &Authority::NaeManager(_),
             &RequestContent::Post(Data::Structured(ref data), ref msg_id)) => {
                self.data_manager.handle_post(&request, data, msg_id)
            }
            // ================== Delete ==================
            (&Authority::Client { .. },
             &Authority::NaeManager(_),
             &RequestContent::Delete(Data::Structured(ref data), ref msg_id)) => {
                self.data_manager.handle_delete(&request, data, msg_id)
            }
            // ================== Refresh ==================
            (&Authority::ClientManager(_),
             &Authority::ClientManager(_),
             &RequestContent::Refresh(ref serialised_msg, _)) => {
                self.maid_manager.handle_refresh(serialised_msg)
            }
            (&Authority::ManagedNode(_),
             &Authority::ManagedNode(_),
             &RequestContent::Refresh(ref serialised_msg, ref msg_id)) => {
                self.data_manager.handle_refresh(serialised_msg, msg_id)
            }
            // ================== Invalid Request ==================
            _ => Err(InternalError::UnknownMessageType(RoutingMessage::Request(request.clone()))),
        }
    }

    fn on_response(&mut self, response: ResponseMessage) -> Result<(), InternalError> {
        match (&response.src, &response.dst, &response.content) {
            // ================== GetSuccess ==================
            (&Authority::ManagedNode(_),
             &Authority::ManagedNode(_),
             &ResponseContent::GetSuccess(ref data, ref msg_id)) => {
                self.data_manager.handle_get_success(data, msg_id)
            }
            // ================== GetFailure ==================
            (&Authority::ManagedNode(ref src),
             &Authority::ManagedNode(_),
             &ResponseContent::GetFailure {
                    ref id,
                    request: RequestMessage {
                        content: RequestContent::Get(ref identifier, _), ..
                    },
                    .. }) => self.data_manager.handle_get_failure(src, identifier, id),
            // ================== PutSuccess ==================
            (&Authority::NaeManager(_),
             &Authority::ClientManager(_),
             &ResponseContent::PutSuccess(ref data_id, ref msg_id)) => {
                self.maid_manager.handle_put_success(data_id, msg_id)
            }
            // ================== PutFailure ==================
            (&Authority::NaeManager(_),
             &Authority::ClientManager(_),
             &ResponseContent::PutFailure{
                    ref id,
                    request: RequestMessage {
                        content: RequestContent::Put(_, _), .. },
                    ref external_error_indicator }) => {
                self.maid_manager.handle_put_failure(id, external_error_indicator)
            }
            // ================== Invalid Response ==================
            _ => Err(InternalError::UnknownMessageType(RoutingMessage::Response(response.clone()))),
        }
    }

    fn on_node_added(&mut self, node_added: XorName) -> Result<(), InternalError> {
        self.maid_manager.handle_node_added(&node_added);
        self.data_manager.handle_node_added(&node_added);
        Ok(())
    }

    fn on_node_lost(&mut self, node_lost: XorName) -> Result<(), InternalError> {
        self.maid_manager.handle_node_lost(&node_lost);
        self.data_manager.handle_node_lost(&node_lost);
        Ok(())
    }

    fn on_connected(&self) -> Result<(), InternalError> {
        // TODO: what is expected to be done here?
        debug!("Vault connected");
        Ok(())
    }
}<|MERGE_RESOLUTION|>--- conflicted
+++ resolved
@@ -44,7 +44,6 @@
 pub struct Vault {
     maid_manager: MaidManager,
     data_manager: DataManager,
-    #[cfg(feature = "use-mock-crust")]
     routing_node: Arc<Mutex<RoutingNode>>,
     routing_receiver: Receiver<Event>,
 }
@@ -81,6 +80,7 @@
         Ok(Vault {
             maid_manager: MaidManager::new(routing_node.clone()),
             data_manager: try!(DataManager::new(routing_node.clone(), max_capacity)),
+            routing_node: routing_node.clone(),
             routing_receiver: routing_receiver,
         })
     }
@@ -88,23 +88,22 @@
     /// Run the event loop, processing events received from Routing.
     #[cfg(not(feature = "use-mock-crust"))]
     pub fn run(&mut self) -> Result<(), InternalError> {
-<<<<<<< HEAD
-
-        while let Ok(event) = self.routing_receiver.try_recv() {
-            self.process_event(event);
-=======
         let mut exit = false;
         while !exit {
             let (routing_sender, routing_receiver) = mpsc::channel();
-            let routing_node = try!(RoutingNode::new(routing_sender, true));
+            self.routing_receiver = routing_receiver;
+            self.routing_node = Arc::new(Mutex::new(try!(RoutingNode::new(routing_sender, true))));
+            // FIXME: See Vault::new.
+            let max_capacity = 30 * 1024 * 1024;
+            self.maid_manager = MaidManager::new(self.routing_node.clone());
+            self.data_manager = try!(DataManager::new(self.routing_node.clone(), max_capacity));
 
             for event in routing_receiver.iter() {
-                if let Some(terminate) = self.process_event(&routing_node, event) {
+                if let Some(terminate) = self.process_event(event) {
                     exit = terminate;
                     break;
                 }
             }
->>>>>>> 96d36f19
         }
 
         Ok(())
@@ -114,15 +113,11 @@
     /// any received, otherwise returns false.
     #[cfg(feature = "use-mock-crust")]
     pub fn poll(&mut self) -> bool {
-
-        let mut result = self.routing_node.lock().unwrap().take().poll();
+        let routing_node = self.routing_node.take().expect("routing_node should never be None");
+        let mut result = routing_node.poll();
 
         while let Ok(event) = self.routing_receiver.try_recv() {
-<<<<<<< HEAD
-            self.process_event(event);
-=======
-            let _ignored_for_mock = self.process_event(&routing_node, event);
->>>>>>> 96d36f19
+            let _ignored_for_mock = self.process_event(event);
             result = true
         }
 
@@ -141,15 +136,13 @@
         self.maid_manager.get_put_count(client_name)
     }
 
-<<<<<<< HEAD
-    fn process_event(&mut self, event: Event) {
-        trace!("Vault  received an event from routing: {:?}", event);
-=======
-    fn process_event(&mut self, routing_node: &RoutingNode, event: Event) -> Option<bool> {
-        trace!("Vault {} received an event from routing: {:?}",
-               unwrap_result!(routing_node.name()),
-               event);
->>>>>>> 96d36f19
+    fn process_event(&mut self, event: Event) -> Option<bool> {
+        let name = self.routing_node
+                       .lock()
+                       .expect("routing_node should never be None")
+                       .name()
+                       .expect("Failed to get name from routing node.");
+        trace!("Vault {} received an event from routing: {:?}", name, event);
 
         let mut ret = None;
 
@@ -159,7 +152,8 @@
             Event::NodeAdded(node_added) => self.on_node_added(node_added),
             Event::NodeLost(node_lost) => self.on_node_lost(node_lost),
             Event::Connected => self.on_connected(),
-            Event::Disconnected | Event::GetNetworkNameFailed => {
+            Event::Disconnected |
+            Event::GetNetworkNameFailed => {
                 ret = Some(false);
                 Ok(())
             }
@@ -171,11 +165,8 @@
             debug!("Failed to handle event: {:?}", error);
         }
 
-<<<<<<< HEAD
         self.data_manager.check_timeouts();
-=======
         ret
->>>>>>> 96d36f19
     }
 
     fn on_request(&mut self, request: RequestMessage) -> Result<(), InternalError> {
